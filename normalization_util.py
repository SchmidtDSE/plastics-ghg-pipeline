"""Utilities for normalizing subtype to overall net trade ratios.

License: BSD
"""
import functools
import typing

import const
import data_struct

OBSERVATION_MAYBE = typing.Optional[data_struct.Observation]
OBSERVATIONS = typing.Iterable[data_struct.Observation]
OBSERVATIONS_MAYBE = typing.Iterable[typing.Optional[data_struct.Observation]]


class RatioReduceRecord:
    """Internal data structure for reducing across potentiall incomplete subtype ratios."""

    def __init__(self, invalid: float, valid: float):
        """Create a new record for reduction.

        Args:
            invalid: Number of records that were incomplete.
            valid: The summation from valid records.
        """
        self._invalid = invalid
        self._valid = valid

    def get_invalid(self) -> float:
        """Get the count of records that did not have ratios available.

        Returns:
            Count of invalid records.
        """
        return self._invalid

    def get_valid(self) -> float:
        """Get the running ratio sum from valid records.

        Returns:
            The sum of ratios from valid records.
        """
        return self._valid

    def combine(self, other: 'RatioReduceRecord') -> 'RatioReduceRecord':
        """Add two reduction records together.

        Args:
            other: The record to add to this one.

        Returns:
            Record that describes the sum of this record and the other record.
        """
        return RatioReduceRecord(
            self.get_invalid() + other.get_invalid(),
            self.get_valid() + other.get_valid()
        )


class NormalizingIndexedObservationsDecorator(data_struct.IndexedObservations):
    """Decorator for an IndexedObservations structure which normalizes records as they return."""

    def __init__(self, inner: data_struct.IndexedObservations):
        """Create a new decorator.

        Args:
            inner: The indexed observations structure to decorate.
        """
        self._inner = inner

    def get_record(self, year: int, region: str, subtype: str) -> OBSERVATION_MAYBE:
        """Normalize a record when returning it.

        Args:
            year: The year like 2024 for which a record is desired.
            region: The region like "NAFTA" for which a record is desired.
            subtype: The subtype like "Transportation" for which a record is desired.

        Returns:
            Record with normalized ratio or None if an original record was not present or did not
            have a ratio itself.
        """
        # Ensure there is a record which can be normalized.
        unnormalized = self._inner.get_record(year, region, subtype)
        if unnormalized is None:
            return None

        unnormalized_ratio = unnormalized.get_ratio()
        if unnormalized_ratio is None:
            return None

<<<<<<< HEAD
        # Only normalize within the same series (goods or resin) as modeling predicts net goods and
        # resin separately.
        is_goods = subtype in const.SECTORS
        target_subtypes = const.SECTORS if is_goods else const.POLYMERS
=======
        all_sectors = map(lambda x: self._inner.get_record(year, region, x), const.SECTORS)
        sum_ratios = self._get_sum_ratios(all_sectors)  # type: ignore
>>>>>>> 3c943a31

        # Sum up the other ratios within the same series.
        related_subtypes_maybe = map(lambda x: self._inner.get_record(year, region, x), target_subtypes)
        sum_ratios = self._get_sum_ratios(related_subtypes)

        # Return normalized value
        return data_struct.Observation(
            unnormalized_ratio / sum_ratios,
            unnormalized.get_gdp(),
            unnormalized.get_population()
        )

    def get_change(self, year: int, region: str, subtype: str,
        years: int) -> typing.Optional[data_struct.Change]:
        return self._inner.get_change(year, region, subtype, years)

    def add(self, year: int, region: str, subtype: str, record: data_struct.Observation):
        self._inner.add(year, region, subtype, record)

    def get_years(self) -> typing.Iterable[int]:
        return self._inner.get_years()

    def has_year(self, target: int) -> bool:
        return self._inner.has_year(target)

    def get_regions(self) -> typing.Iterable[str]:
        return self._inner.get_regions()

    def has_region(self, target: str) -> bool:
        return self._inner.has_region(target)

    def get_subtypes(self) -> typing.Iterable[str]:
        return self._inner.get_subtypes()

    def has_subtype(self, target: str) -> bool:
        return self._inner.has_subtype(target)

    def _get_sum_ratios(self, target: OBSERVATIONS) -> float:
        """Get the sum of all ratios in a collection of observations.

        Args:
            target: The observations whose ratios should be summed, ignoring those without ratios.

        Returns:
            The sum of ratios found in target.
        """
        all_ratios_maybe = map(lambda x: x.get_ratio(), target)
        all_ratios_described = map(lambda x: RatioReduceRecord(
            1 if x is None else 0,
            0 if x is None else x
        ), all_ratios_maybe)
        summed = functools.reduce(
            lambda a, b: a.combine(b),
            all_ratios_described
        )

        if summed.get_invalid() > 0:
            raise RuntimeError('Enountered incomplete year / region data.')

        return summed.get_valid()<|MERGE_RESOLUTION|>--- conflicted
+++ resolved
@@ -89,18 +89,13 @@
         if unnormalized_ratio is None:
             return None
 
-<<<<<<< HEAD
         # Only normalize within the same series (goods or resin) as modeling predicts net goods and
         # resin separately.
         is_goods = subtype in const.SECTORS
         target_subtypes = const.SECTORS if is_goods else const.POLYMERS
-=======
-        all_sectors = map(lambda x: self._inner.get_record(year, region, x), const.SECTORS)
-        sum_ratios = self._get_sum_ratios(all_sectors)  # type: ignore
->>>>>>> 3c943a31
 
         # Sum up the other ratios within the same series.
-        related_subtypes_maybe = map(lambda x: self._inner.get_record(year, region, x), target_subtypes)
+        related_subtypes = map(lambda x: self._inner.get_record(year, region, x), target_subtypes)
         sum_ratios = self._get_sum_ratios(related_subtypes)
 
         # Return normalized value
